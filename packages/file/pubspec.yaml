--- conflicted
+++ resolved
@@ -1,9 +1,5 @@
 name: file
-<<<<<<< HEAD
-version: 6.1.5
-=======
 version: 7.0.0-wip
->>>>>>> e90e5ed8
 description:
   A pluggable, mockable file system abstraction for Dart. Supports local file
   system access, as well as in-memory file systems, record-replay file systems,
