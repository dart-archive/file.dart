// Copyright (c) 2017, the Dart project authors.  Please see the AUTHORS file
// for details. All rights reserved. Use of this source code is governed by a
// BSD-style license that can be found in the LICENSE file.

import 'dart:async';
import 'dart:convert';
import 'dart:io' show systemEncoding;
import 'dart:typed_data';

import 'package:file/file.dart';
import 'package:path/path.dart' as path;

import 'common.dart';
import 'errors.dart';
import 'events.dart';
import 'replay_directory.dart';
import 'replay_file.dart';
import 'replay_file_stat.dart';
import 'replay_file_system.dart';
import 'replay_io_sink.dart';
import 'replay_link.dart';
import 'replay_random_access_file.dart';
import 'result_reference.dart';

/// Encodes an arbitrary [object] into a JSON-ready representation (a number,
/// boolean, string, null, list, or map).
///
/// Returns a value suitable for conversion into JSON using [JsonEncoder]
/// without the need for a `toEncodable` argument.
dynamic encode(dynamic object) => const _GenericEncoder().convert(object);

typedef _ConverterDelegate<S, T> = T Function(S input);

class _ForwardingConverter<S, T> extends Converter<S, T> {
  const _ForwardingConverter(this._delegate);

  final _ConverterDelegate<S, T> _delegate;

  @override
  T convert(S input) => _delegate(input);
}

class _GenericEncoder extends Converter<dynamic, dynamic> {
  const _GenericEncoder();

  /// Known encoders. Types not covered here will be encoded as a [String]
  /// whose value is the runtime type of the object being encoded.
  ///
  /// When encoding an object, we will walk this map in insertion order looking
  /// for a matching encoder. Thus, when there are two encoders that match an
  /// object, the first one will win.
  static const Map<TypeMatcher<dynamic>, Converter<Object, Object>> _encoders =
      <TypeMatcher<dynamic>, Converter<Object, Object>>{
    TypeMatcher<num>(): Passthrough<num>(),
    TypeMatcher<bool>(): Passthrough<bool>(),
    TypeMatcher<String>(): Passthrough<String>(),
    TypeMatcher<Null>(): Passthrough<Null>(),
    TypeMatcher<Iterable<dynamic>>(): _IterableEncoder(),
    TypeMatcher<Map<dynamic, dynamic>>(): _MapEncoder(),
    TypeMatcher<Symbol>(): _SymbolEncoder(),
    TypeMatcher<DateTime>(): DateTimeCodec.serialize,
    TypeMatcher<Uri>(): UriCodec.serialize,
    TypeMatcher<path.Context>(): PathContextCodec.serialize,
    TypeMatcher<ResultReference<dynamic>>(): _ResultEncoder(),
    TypeMatcher<LiveInvocationEvent<dynamic>>(): _EventEncoder(),
    TypeMatcher<ReplayAware>(): _ReplayAwareEncoder(),
    TypeMatcher<Encoding>(): EncodingCodec.serialize,
    TypeMatcher<FileMode>(): _FileModeEncoder(),
    TypeMatcher<FileStat>(): FileStatCodec.serialize,
    TypeMatcher<FileSystemEntityType>(): EntityTypeCodec.serialize,
    TypeMatcher<FileSystemEvent>(): FileSystemEventCodec.serialize,
    TypeMatcher<FileSystemException>(): _FSExceptionCodec.serialize,
    TypeMatcher<OSError>(): _OSErrorCodec.serialize,
    TypeMatcher<ArgumentError>(): _ArgumentErrorCodec.serialize,
    TypeMatcher<NoSuchMethodError>(): _NoSuchMethodErrorCodec.serialize,
  };

  @override
  dynamic convert(dynamic input) {
    for (TypeMatcher<dynamic> matcher in _encoders.keys) {
      if (matcher.matches(input)) {
        return _encoders[matcher].convert(input);
      }
    }
    return input.runtimeType.toString();
  }
}

/// A trivial conversion turning a Sink<List<String>> into a
/// Sink<String>
class _StringSinkWrapper implements Sink<String> {
  _StringSinkWrapper(this._sink);

  final Sink<List<String>> _sink;

  @override
  void add(String s) => _sink.add(<String>[s]);

  @override
  void close() => _sink.close();
}

/// A [Converter] version of the dart:convert [LineSplitter] (which in
/// 2.0 no longer implements the [Converter] interface).
class LineSplitterConverter extends Converter<String, List<String>> {
  /// Creates a new [LineSplitterConverter]
  const LineSplitterConverter();

  LineSplitter get _splitter => const LineSplitter();

  @override
  List<String> convert(String input) => _splitter.convert(input);
  @override
  StringConversionSink startChunkedConversion(Sink<List<String>> sink) =>
      _splitter.startChunkedConversion(_StringSinkWrapper(sink));
}

/// Converter that leaves an object untouched.
class Passthrough<T> extends Converter<T, T> {
  /// Creates a new [Passthrough].
  const Passthrough();

  @override
  T convert(T input) => input;
}

class _IterableEncoder extends Converter<Iterable<dynamic>, List<dynamic>> {
  const _IterableEncoder();

  @override
  List<dynamic> convert(Iterable<dynamic> input) {
    _GenericEncoder generic = const _GenericEncoder();
    List<dynamic> encoded = <dynamic>[];
    for (Object element in input) {
      encoded.add(generic.convert(element));
    }
    return encoded;
  }
}

class _MapEncoder
    extends Converter<Map<dynamic, dynamic>, Map<String, dynamic>> {
  const _MapEncoder();

  @override
  Map<String, dynamic> convert(Map<dynamic, dynamic> input) {
    _GenericEncoder generic = const _GenericEncoder();
    Map<String, dynamic> encoded = <String, dynamic>{};
    for (dynamic key in input.keys) {
      String encodedKey = generic.convert(key);
      encoded[encodedKey] = generic.convert(input[key]);
    }
    return encoded;
  }
}

class _SymbolEncoder extends Converter<Symbol, String> {
  const _SymbolEncoder();

  @override
  String convert(Symbol input) => getSymbolName(input);
}

/// A [DateTimeCodec] serializes and deserializes [DateTime] instances.
class DateTimeCodec extends Codec<DateTime, int> {
  /// Creates a new [DateTimeCodec].
  const DateTimeCodec();

  static int _encode(DateTime input) => input?.millisecondsSinceEpoch;

  static DateTime _decode(int input) {
    return input == null ? null : DateTime.fromMillisecondsSinceEpoch(input);
  }

  /// Converter that serializes [DateTime] instances.
  static const Converter<DateTime, int> serialize =
      _ForwardingConverter<DateTime, int>(_encode);

  /// Converter that deserializes [DateTime] instances.
  static const Converter<int, DateTime> deserialize =
      _ForwardingConverter<int, DateTime>(_decode);

  @override
  Converter<DateTime, int> get encoder => serialize;

  @override
  Converter<int, DateTime> get decoder => deserialize;
}

/// A [UriCodec] serializes and deserializes [Uri] instances.
class UriCodec extends Codec<Uri, String> {
  /// Creates a new [UriCodec].
  const UriCodec();

  static String _encode(Uri input) => input.toString();

  static Uri _decode(String input) => Uri.parse(input);

  /// Converter that serializes [Uri] instances.
  static const Converter<Uri, String> serialize =
      _ForwardingConverter<Uri, String>(_encode);

  /// Converter that deserializes [Uri] instances.
  static const Converter<String, Uri> deserialize =
      _ForwardingConverter<String, Uri>(_decode);

  @override
  Converter<Uri, String> get encoder => serialize;

  @override
  Converter<String, Uri> get decoder => deserialize;
}

/// A [PathContextCodec] serializes and deserializes [path.Context] instances.
class PathContextCodec extends Codec<path.Context, Map<String, String>> {
  /// Creates a new [PathContextCodec].
  const PathContextCodec();

  static Map<String, String> _encode(path.Context input) {
    return <String, String>{
      'style': input.style.name,
      'cwd': input.current,
    };
  }

  static path.Context _decode(Map<String, dynamic> input) {
    return path.Context(
      style: <String, path.Style>{
        'posix': path.Style.posix,
        'windows': path.Style.windows,
        'url': path.Style.url,
      }[input['style']],
      current: input['cwd'],
    );
  }

  /// Converter that serializes [path.Context] instances.
  static const Converter<path.Context, Map<String, String>> serialize =
      _ForwardingConverter<path.Context, Map<String, String>>(_encode);

  /// Converter that deserializes [path.Context] instances.
  static const Converter<Map<String, dynamic>, path.Context> deserialize =
      _ForwardingConverter<Map<String, dynamic>, path.Context>(_decode);

  @override
  Converter<path.Context, Map<String, String>> get encoder => serialize;

  @override
  Converter<Map<String, String>, path.Context> get decoder => deserialize;
}

class _ResultEncoder extends Converter<ResultReference<dynamic>, Object> {
  const _ResultEncoder();

  @override
  Object convert(ResultReference<dynamic> input) => input.serializedValue;
}

class _EventEncoder
    extends Converter<LiveInvocationEvent<dynamic>, Map<String, Object>> {
  const _EventEncoder();

  @override
  Map<String, Object> convert(LiveInvocationEvent<dynamic> input) {
    return input.serialize();
  }
}

class _ReplayAwareEncoder extends Converter<ReplayAware, String> {
  const _ReplayAwareEncoder();

  @override
  String convert(ReplayAware input) => input.identifier;
}

/// An [EncodingCodec] serializes and deserializes [Encoding] instances.
class EncodingCodec extends Codec<Encoding, String> {
  /// Creates a new [EncodingCodec].
  const EncodingCodec();

  static String _encode(Encoding input) => input.name;

  static Encoding _decode(String input) {
    if (input == 'system') {
      return systemEncoding;
    } else if (input != null) {
      return Encoding.getByName(input);
    }
    return null;
  }

  /// Converter that serializes [Encoding] instances.
  static const Converter<Encoding, String> serialize =
      _ForwardingConverter<Encoding, String>(_encode);

  /// Converter that deserializes [Encoding] instances.
  static const Converter<String, Encoding> deserialize =
      _ForwardingConverter<String, Encoding>(_decode);

  @override
  Converter<Encoding, String> get encoder => serialize;

  @override
  Converter<String, Encoding> get decoder => deserialize;
}

class _FileModeEncoder extends Converter<FileMode, String> {
  const _FileModeEncoder();

  @override
  String convert(FileMode input) {
    switch (input) {
      case FileMode.read:
        return 'READ';
      case FileMode.write:
        return 'WRITE';
      case FileMode.append:
        return 'APPEND';
      case FileMode.writeOnly:
        return 'WRITE_ONLY';
      case FileMode.writeOnlyAppend:
        return 'WRITE_ONLY_APPEND';
    }
    throw ArgumentError('Invalid value: $input');
  }
}

/// An [FileStatCodec] serializes and deserializes [FileStat] instances.
class FileStatCodec extends Codec<FileStat, Map<String, Object>> {
  /// Creates a new [FileStatCodec].
  const FileStatCodec();

  static Map<String, Object> _encode(FileStat input) {
    return <String, dynamic>{
      'changed': const DateTimeCodec().encode(input.changed),
      'modified': const DateTimeCodec().encode(input.modified),
      'accessed': const DateTimeCodec().encode(input.accessed),
      'type': const EntityTypeCodec().encode(input.type),
      'mode': input.mode,
      'size': input.size,
      'modeString': input.modeString(),
    };
  }

  static FileStat _decode(Map<String, Object> input) => ReplayFileStat(input);

  /// Converter that serializes [FileStat] instances.
  static const Converter<FileStat, Map<String, Object>> serialize =
      _ForwardingConverter<FileStat, Map<String, Object>>(_encode);

  /// Converter that deserializes [FileStat] instances.
  static const Converter<Map<String, Object>, FileStat> deserialize =
      _ForwardingConverter<Map<String, Object>, FileStat>(_decode);

  @override
  Converter<FileStat, Map<String, Object>> get encoder => serialize;

  @override
  Converter<Map<String, Object>, FileStat> get decoder => deserialize;
}

/// An [EntityTypeCodec] serializes and deserializes [FileSystemEntity]
/// instances.
class EntityTypeCodec extends Codec<FileSystemEntityType, String> {
  /// Creates a new [EntityTypeCodec].
  const EntityTypeCodec();

  static String _encode(FileSystemEntityType input) => input.toString();

  static FileSystemEntityType _decode(String input) {
    return const <String, FileSystemEntityType>{
      'file': FileSystemEntityType.file,
      'directory': FileSystemEntityType.directory,
      'link': FileSystemEntityType.link,
      'notFound': FileSystemEntityType.notFound,
    }[input];
  }

  /// Converter that serializes [FileSystemEntityType] instances.
  static const Converter<FileSystemEntityType, String> serialize =
      _ForwardingConverter<FileSystemEntityType, String>(_encode);

  /// Converter that deserializes [FileSystemEntityType] instances.
  static const Converter<String, FileSystemEntityType> deserialize =
      _ForwardingConverter<String, FileSystemEntityType>(_decode);

  @override
  Converter<FileSystemEntityType, String> get encoder => serialize;

  @override
  Converter<String, FileSystemEntityType> get decoder => deserialize;
}

/// A [FileSystemEventCodec] serializes and deserializes [FileSystemEvent]
/// instances.
class FileSystemEventCodec extends Codec<FileSystemEvent, Map<String, Object>> {
  /// Creates a new [FileSystemEventCodec].
  const FileSystemEventCodec();

  static Map<String, Object> _encode(FileSystemEvent input) {
    return <String, Object>{
      'type': input.type,
      'path': input.path,
      'isDirectory': input.isDirectory,
    };
  }

  static FileSystemEvent _decode(Map<String, Object> input) =>
      _FileSystemEvent(input);

  /// Converter that serializes [FileSystemEvent] instances.
  static const Converter<FileSystemEvent, Map<String, Object>> serialize =
      _ForwardingConverter<FileSystemEvent, Map<String, Object>>(_encode);

  /// Converter that deserializes [FileSystemEvent] instances.
  static const Converter<Map<String, Object>, FileSystemEvent> deserialize =
      _ForwardingConverter<Map<String, Object>, FileSystemEvent>(_decode);

  @override
  Converter<FileSystemEvent, Map<String, Object>> get encoder => serialize;

  @override
  Converter<Map<String, Object>, FileSystemEvent> get decoder => deserialize;
}

class _FileSystemEvent implements FileSystemEvent {
  const _FileSystemEvent(this._data);

  final Map<String, Object> _data;

  @override
  int get type => _data['type'];

  @override
  String get path => _data['path'];

  @override
  bool get isDirectory => _data['isDirectory'];
}

/// Converts an object into a [Future] that completes with that object.
class ToFuture<T> extends Converter<T, Future<T>> {
  /// Creates a new [ToFuture].
  const ToFuture();

  @override
  Future<T> convert(T input) async => input;
}

/// Converts an object into a single-element [List] containing that object.
class Listify<T> extends Converter<T, List<T>> {
  /// Creates a new [Listify].
  const Listify();

  @override
  List<T> convert(T input) => <T>[input];
}

<<<<<<< HEAD
/// Converts a [Uint8List] to a simple [List<int>].
class Uint8ListToPlainList extends Converter<Uint8List, List<int>> {
  /// Creates a new [Uint8ListToPlainList]
  const Uint8ListToPlainList();

  @override
  List<int> convert(Uint8List input) => List<int>.from(input);
}

/// Converts a simple [List<int>] to a [Uint8List].
class ToUint8List extends Converter<List<int>, Uint8List> {
  /// Creates a new [ToUint8List].
  const ToUint8List();

  @override
  Uint8List convert(List<int> input) => Uint8List.fromList(input);
}

=======
>>>>>>> 6f58645a
/// Revives a [Directory] entity reference into a [ReplayDirectory].
class ReviveDirectory extends Converter<String, Directory> {
  /// Creates a new [ReviveDirectory].
  const ReviveDirectory(this._fileSystem);

  final ReplayFileSystemImpl _fileSystem;

  @override
  Directory convert(String input) => ReplayDirectory(_fileSystem, input);
}

/// Revives a [File] entity reference into a [ReplayFile].
class ReviveFile extends Converter<String, File> {
  /// Creates a new [ReviveFile].
  const ReviveFile(this._fileSystem);

  final ReplayFileSystemImpl _fileSystem;

  @override
  File convert(String input) => ReplayFile(_fileSystem, input);
}

/// Revives a [Link] entity reference into a [ReplayLink].
class ReviveLink extends Converter<String, Link> {
  /// Creates a new [ReviveLink].
  const ReviveLink(this._fileSystem);

  final ReplayFileSystemImpl _fileSystem;

  @override
  Link convert(String input) => ReplayLink(_fileSystem, input);
}

/// Revives a [FileSystemEntity] entity reference into a [ReplayDirectory],
/// [ReplayFile], or a [ReplayLink] depending on the identifier of the entity
/// reference.
class ReviveFileSystemEntity extends Converter<String, FileSystemEntity> {
  /// Creates a new [ReviveFileSystemEntity].
  const ReviveFileSystemEntity(this._fileSystem);

  final ReplayFileSystemImpl _fileSystem;

  @override
  FileSystemEntity convert(String input) {
    if (input.contains('Directory')) {
      return ReplayDirectory(_fileSystem, input);
    } else if (input.contains('File')) {
      return ReplayFile(_fileSystem, input);
    } else {
      return ReplayLink(_fileSystem, input);
    }
  }
}

/// Revives a [RandomAccessFile] entity reference into a
/// [ReplayRandomAccessFile].
class ReviveRandomAccessFile extends Converter<String, RandomAccessFile> {
  /// Creates a new [ReviveRandomAccessFile] that will derive its behavior
  /// from the specified file system's recording.
  const ReviveRandomAccessFile(this._fileSystem);

  final ReplayFileSystemImpl _fileSystem;

  @override
  RandomAccessFile convert(String input) =>
      ReplayRandomAccessFile(_fileSystem, input);
}

/// Revives an [IOSink] entity reference into a [ReplayIOSink].
class ReviveIOSink extends Converter<String, IOSink> {
  /// Creates a new [ReviveIOSink] that will derive its behavior from the
  /// specified file system's recording.
  const ReviveIOSink(this._fileSystem);

  final ReplayFileSystemImpl _fileSystem;

  @override
  IOSink convert(String input) => ReplayIOSink(_fileSystem, input);
}

/// Converts all elements of a [List], returning a new [List] of converted
/// elements.
class ConvertElements<S, T> extends Converter<List<S>, List<T>> {
  /// Creates a new [ConvertElements] that will use the specified
  /// [elementConverter] to convert the elements of an [Iterable].
  const ConvertElements(Converter<S, T> elementConverter)
      : _delegate = elementConverter;

  final Converter<S, T> _delegate;

  @override
  List<T> convert(List<S> input) => input.map(_delegate.convert).toList();
}

/// Converts a `List<S>` into a `List<T>` by casting it to the appropriate
/// type. The list must contain only elements of type `T`, or a runtime error
/// will be thrown.
class CastList<S, T> extends Converter<List<S>, List<T>> {
  /// Creates a new [CastList].
  const CastList();

  @override
  List<T> convert(List<S> input) => input.cast<T>();
}

/// Converts a [List] of elements into a [Stream] of the same elements.
class ToStream<T> extends Converter<List<T>, Stream<T>> {
  /// Creates a new [ToStream].
  const ToStream();

  @override
  Stream<T> convert(List<T> input) => Stream<T>.fromIterable(input);
}

/// Converts a blob reference (serialized as a [String] of the form
/// `!<filename>`) into a byte list.
class BlobToBytes extends Converter<String, Uint8List> {
  /// Creates a new [BlobToBytes] that will use the specified file system's
  /// recording to load the blob.
  const BlobToBytes(this._fileSystem);

  final ReplayFileSystemImpl _fileSystem;

  @override
  Uint8List convert(String input) {
    assert(input.startsWith('!'));
    String basename = input.substring(1);
    String dirname = _fileSystem.recording.path;
    String path = _fileSystem.recording.fileSystem.path.join(dirname, basename);
    File file = _fileSystem.recording.fileSystem.file(path);
    return file.readAsBytesSync();
  }
}

/// Converts serialized errors into throwable objects.
class ToError extends Converter<dynamic, dynamic> {
  /// Creates a new [ToError].
  const ToError();

  /// Known decoders (keyed by `type`). Types not covered here will be decoded
  /// into [InvocationException].
  static const Map<String, Converter<Object, Object>> _decoders =
      <String, Converter<Object, Object>>{
    _FSExceptionCodec.type: _FSExceptionCodec.deserialize,
    _OSErrorCodec.type: _OSErrorCodec.deserialize,
    _ArgumentErrorCodec.type: _ArgumentErrorCodec.deserialize,
    _NoSuchMethodErrorCodec.type: _NoSuchMethodErrorCodec.deserialize,
  };

  @override
  dynamic convert(dynamic input) {
    if (input is Map) {
      String errorType = input[kManifestErrorTypeKey];
      if (_decoders.containsKey(errorType)) {
        return _decoders[errorType].convert(input);
      }
    }
    return InvocationException();
  }
}

class _FSExceptionCodec
    extends Codec<FileSystemException, Map<String, Object>> {
  const _FSExceptionCodec();

  static const String type = 'FileSystemException';

  static Map<String, Object> _encode(FileSystemException exception) {
    return <String, Object>{
      kManifestErrorTypeKey: type,
      'message': exception.message,
      'path': exception.path,
      'osError': encode(exception.osError),
    };
  }

  static FileSystemException _decode(Map<String, Object> input) {
    Object osError = input['osError'];
    return FileSystemException(
      input['message'],
      input['path'],
      osError == null ? null : const ToError().convert(osError),
    );
  }

  static const Converter<FileSystemException, Map<String, Object>> serialize =
      _ForwardingConverter<FileSystemException, Map<String, Object>>(_encode);

  static const Converter<Map<String, Object>, FileSystemException> deserialize =
      _ForwardingConverter<Map<String, Object>, FileSystemException>(_decode);

  @override
  Converter<FileSystemException, Map<String, Object>> get encoder => serialize;

  @override
  Converter<Map<String, Object>, FileSystemException> get decoder =>
      deserialize;
}

class _OSErrorCodec extends Codec<OSError, Map<String, Object>> {
  const _OSErrorCodec();

  static const String type = 'OSError';

  static Map<String, Object> _encode(OSError error) {
    return <String, Object>{
      kManifestErrorTypeKey: type,
      'message': error.message,
      'errorCode': error.errorCode,
    };
  }

  static OSError _decode(Map<String, Object> input) {
    return OSError(input['message'], input['errorCode']);
  }

  static const Converter<OSError, Map<String, Object>> serialize =
      _ForwardingConverter<OSError, Map<String, Object>>(_encode);

  static const Converter<Map<String, Object>, OSError> deserialize =
      _ForwardingConverter<Map<String, Object>, OSError>(_decode);

  @override
  Converter<OSError, Map<String, Object>> get encoder => serialize;

  @override
  Converter<Map<String, Object>, OSError> get decoder => deserialize;
}

class _ArgumentErrorCodec extends Codec<ArgumentError, Map<String, Object>> {
  const _ArgumentErrorCodec();

  static const String type = 'ArgumentError';

  static Map<String, Object> _encode(ArgumentError error) {
    return <String, Object>{
      kManifestErrorTypeKey: type,
      'message': encode(error.message),
      'invalidValue': encode(error.invalidValue),
      'name': error.name,
    };
  }

  static ArgumentError _decode(Map<String, Object> input) {
    dynamic message = input['message'];
    dynamic invalidValue = input['invalidValue'];
    String name = input['name'];
    if (invalidValue != null) {
      return ArgumentError.value(invalidValue, name, message);
    } else if (name != null) {
      return ArgumentError.notNull(name);
    } else {
      return ArgumentError(message);
    }
  }

  static const Converter<ArgumentError, Map<String, Object>> serialize =
      _ForwardingConverter<ArgumentError, Map<String, Object>>(_encode);

  static const Converter<Map<String, Object>, ArgumentError> deserialize =
      _ForwardingConverter<Map<String, Object>, ArgumentError>(_decode);

  @override
  Converter<ArgumentError, Map<String, Object>> get encoder => serialize;

  @override
  Converter<Map<String, Object>, ArgumentError> get decoder => deserialize;
}

class _NoSuchMethodErrorCodec
    extends Codec<NoSuchMethodError, Map<String, Object>> {
  const _NoSuchMethodErrorCodec();

  static const String type = 'NoSuchMethodError';

  static Map<String, Object> _encode(NoSuchMethodError error) {
    return <String, Object>{
      kManifestErrorTypeKey: type,
      'toString': error.toString(),
    };
  }

  static NoSuchMethodError _decode(Map<String, Object> input) {
    return _NoSuchMethodError(input['toString']);
  }

  static const Converter<NoSuchMethodError, Map<String, Object>> serialize =
      _ForwardingConverter<NoSuchMethodError, Map<String, Object>>(_encode);

  static const Converter<Map<String, Object>, NoSuchMethodError> deserialize =
      _ForwardingConverter<Map<String, Object>, NoSuchMethodError>(_decode);

  @override
  Converter<NoSuchMethodError, Map<String, Object>> get encoder => serialize;

  @override
  Converter<Map<String, Object>, NoSuchMethodError> get decoder => deserialize;
}

class _NoSuchMethodError extends Error implements NoSuchMethodError {
  _NoSuchMethodError(this._toString);

  final String _toString;

  @override
  String toString() => _toString;
}<|MERGE_RESOLUTION|>--- conflicted
+++ resolved
@@ -456,16 +456,6 @@
   List<T> convert(T input) => <T>[input];
 }
 
-<<<<<<< HEAD
-/// Converts a [Uint8List] to a simple [List<int>].
-class Uint8ListToPlainList extends Converter<Uint8List, List<int>> {
-  /// Creates a new [Uint8ListToPlainList]
-  const Uint8ListToPlainList();
-
-  @override
-  List<int> convert(Uint8List input) => List<int>.from(input);
-}
-
 /// Converts a simple [List<int>] to a [Uint8List].
 class ToUint8List extends Converter<List<int>, Uint8List> {
   /// Creates a new [ToUint8List].
@@ -475,8 +465,6 @@
   Uint8List convert(List<int> input) => Uint8List.fromList(input);
 }
 
-=======
->>>>>>> 6f58645a
 /// Revives a [Directory] entity reference into a [ReplayDirectory].
 class ReviveDirectory extends Converter<String, Directory> {
   /// Creates a new [ReviveDirectory].
