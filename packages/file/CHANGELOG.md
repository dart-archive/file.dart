#### 7.0.0-wip

* Dart 3 fixes for class modifiers.
<<<<<<< HEAD
* `MemoryFileSystem` now treats empty paths as non-existent.
=======
* Fix `FileSystem.isLink`/`FileSystem.isLinkSync` to not follow symbolic links.
>>>>>>> 79414661

#### 6.1.4

* Populate the pubspec `repository` field.

#### 6.1.3

* In classes that implement `File` methods `create`, `createSync` now take `bool exclusive = true` parameter. No functional changes.

#### 6.1.2

* `MemoryFileSystem` now provides `opHandle`s for exists operations.

#### 6.1.1

* `MemoryFile` now provides `opHandle`s for copy and open operations.

#### 6.1.0

* Reading invalid UTF8 with the `MemoryFileSystem` now correctly throws a `FileSystemException` instead of a `FormatError`.
* `MemoryFileSystem` now provides an `opHandle` to inspect read/write operations.
* `MemoryFileSystem` now creates the temporary directory before returning in `createTemp`/`createTempSync`.

#### 6.0.1

* Fix sound type error in memory backend when reading non-existent `MemoryDirectory`.

#### 6.0.0

* First stable null safe release.

#### 6.0.0-nullsafety.4

* Update upper bound of SDK constraint.

#### 6.0.0-nullsafety.3

* Update upper bound of SDK constraint.

#### 6.0.0-nullsafety.2

* Make `ForwardingFile.openRead`'s return type again match the return type from
  `dart:io`.
* Remove some unnecessary `Uint8List` conversions in `ForwardingFile`.

#### 6.0.0-nullsafety.1

* Update to null safety.
* Remove record/replay functionality.
* Made `MemoryRandomAccessFile` and `MemoryFile.openWrite` handle the file
  being removed or renamed while open.
* Fixed incorrect formatting in `NoMatchingInvocationError.toString()`.
* Fixed more test flakiness.
* Enabled more tests.
* Internal cleanup.
* Remove implicit dynamic in preparation for null safety.
* Remove dependency on Intl.

#### 5.2.1

* systemTemp directories created by `MemoryFileSystem` will allot names
  based on the file system instance instead of globally.
* `MemoryFile.readAsLines()`/`readAsLinesSync()` no longer treat a final newline
  in the file as the start of a new, empty line.
* `RecordingFile.readAsLine()`/`readAsLinesSync()` now always record a final
  newline.
* `MemoryFile.flush()` now returns `Future<void>` instead of `Future<dynamic>`.
* Fixed some test flakiness.
* Enabled more tests.
* Internal cleanup.

#### 5.2.0

* Added a `MemoryRandomAccessFile` class and implemented
  `MemoryFile.open()`/`openSync()`.

#### 5.1.0

* Added a new `MemoryFileSystem` constructor to use a test clock

#### 5.0.10

* Added example

#### 5.0.9

* Fix lints for project health

#### 5.0.8

* Return `Uint8List` rather than `List<int>`.

#### 5.0.7

* Dart 2 fixes for `RecordingProxyMixin` and `ReplayProxyMixin`.

#### 5.0.6

* Dart 2 fixes for `RecordingFile.open()`

#### 5.0.5

* Dart 2 fixes

#### 5.0.4

* Update SDK constraint to 2.0.0-dev.67.0, remove workaround in
  recording_proxy_mixin.dart.
* Fix usage within Dart 2 runtime mode in Dart 2.0.0-dev.61.0 and later.
* Relax constraints on `package:test`

#### 5.0.3

* Update `package:test` dependency to 1.0

#### 5.0.2

* Declare compatibility with Dart 2 stable

#### 5.0.1

* Remove upper case constants
* Update SDK constraint to 2.0.0-dev.54.0.

#### 5.0.0

* Moved `testing` library into a dedicated `package:file_testing` so that
  libraries don't need to take on a transitive dependency on `package:test`
  in order to use `package:file`.

#### 4.0.1

* General library cleanup
* Add `style` support in `MemoryFileSystem`, so that callers can choose to
  have a memory file system with windows-like paths. [#68]
  (https://github.com/google/file.dart/issues/68)

#### 4.0.0

* Change method signature for `RecordingRandomAccessFile._close` to return a
  `Future<void>` instead of `Future<RandomAccessFile>`. This follows a change in
  dart:io, Dart SDK `2.0.0-dev.40`.

#### 3.0.0

* Import `dart:io` unconditionally. More recent Dart SDK revisions allow
  `dart:io` to be imported in a browser context, though if methods are actually
  invoked, they will fail. This matches well with `package:file`, where users
  can use the `memory` library and get in-memory implementations of the
  `dart:io` interfaces.
* Bump minimum Dart SDK to `1.24.0`

#### 2.3.7

* Fix Dart 2 error.

#### 2.3.6

* Relax sdk upper bound constraint to  '<2.0.0' to allow 'edge' dart sdk use.

#### 2.3.5

* Fix internal use of a cast which fails on Dart 2.0 .

#### 2.3.4

* Bumped maximum Dart SDK version to 2.0.0-dev.infinity

#### 2.3.3

* Relaxes version requirements on `package:intl`

#### 2.3.2

* Fixed `FileSystem.directory(Uri)`, `FileSystem.file(Uri)`, and
  `FileSystem.link(Uri)` to consult the file system's path context when
  converting the URI to a file path rather than using `Uri.toFilePath()`.

#### 2.3.1

* Fixed `MemoryFileSystem` to make `File.writeAs...()` update the last modified
  time of the file.

#### 2.3.0

* Added the following convenience methods in `Directory`:
  * `Directory.childDirectory(String basename)`
  * `Directory.childFile(String basename)`
  * `Directory.childLink(String basename)`

#### 2.2.0

* Added `ErrorCodes` class, which holds errno values.

#### 2.1.0

* Add support for new `dart:io` API methods added in Dart SDK 1.23

#### 2.0.1

* Minor doc updates

#### 2.0.0

* Improved `toString` implementations in file system entity classes
* Added `ForwardingFileSystem` and associated forwarding classes to the
  main `file` library
* Removed `FileSystem.pathSeparator`, and added a more comprehensive
  `FileSystem.path` property
* Added `FileSystemEntity.basename` and `FileSystemEntity.dirname`
* Added the `record_replay` library
* Added the `testing` library

#### 1.0.1

* Added `FileSystem.systemTempDirectory`
* Added the ability to pass `Uri` and `FileSystemEntity` types to
  `FileSystem.directory()`, `FileSystem.file()`, and `FileSystem.link()`
* Added `FileSystem.pathSeparator`

#### 1.0.0

* Unified interface to match dart:io API
* Local file system implementation
* In-memory file system implementation
* Chroot file system implementation

#### 0.1.0

* Initial version<|MERGE_RESOLUTION|>--- conflicted
+++ resolved
@@ -1,11 +1,8 @@
 #### 7.0.0-wip
 
 * Dart 3 fixes for class modifiers.
-<<<<<<< HEAD
 * `MemoryFileSystem` now treats empty paths as non-existent.
-=======
 * Fix `FileSystem.isLink`/`FileSystem.isLinkSync` to not follow symbolic links.
->>>>>>> 79414661
 
 #### 6.1.4
 
